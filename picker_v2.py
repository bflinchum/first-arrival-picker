--- conflicted
+++ resolved
@@ -241,21 +241,6 @@
 
          
 class tracePickingWindow:
-<<<<<<< HEAD
-
-    #LOCAL FUNCTIONS (NOT METHODS)****************************************
-    #I know this is unconvential but the matplotlib sliders require this.
-    def updateFigure(self, updateFloat):
-        #According to documentation "The function must accept a single float as its arguments."
-        cSliderVal = self.ampSlider.val
-        cTimeVal = self.timeSlider.val
-        cWindowSize = self.windowSizeSlider.val
-        
-        self.mainDataAxis.clear()
-        self.mainDataAxis.plot(self.traceData,self.t,'k')
-        self.mainDataAxis.fill_betweenx(self.t,0,self.traceData,where=self.traceData<0,color='k',interpolate=True)
-        #mainDataAxis.pcolorfast(np.append(x,x[-1]+gx),np.append(t,t[-1]+dt),data,vmin=-cSliderVal,vmax=cSliderVal ,cmap='gray')
-=======
     def __init__(self,x,t,data,shotLoc,traceNum):   
         #LOCAL FUNCTIONS (NOT METHODS)****************************************
         #I know this is unconvential but the matplotlib sliders require this.
@@ -270,20 +255,16 @@
             self.mainDataAxis.fill_betweenx(t,0,traceData,where=traceData<0,color='k',interpolate=True)
             self.mainDataAxis.scatter(self.xPicks,self.tPicks,marker='_',s=200,c='r')
             #mainDataAxis.pcolorfast(np.append(x,x[-1]+gx),np.append(t,t[-1]+dt),data,vmin=-cSliderVal,vmax=cSliderVal ,cmap='gray')
->>>>>>> 25b2a3bb
 #            if not (self.shotLocs == []):
 #               indShots = np.where(self.shotLocs==shotLoc)
 #               mainDataAxis.scatter(self.xPicks[indShots],self.tPicks[indShots],marker=1,s=50,c='c')
-        self.mainDataAxis.set_ylim([cTimeVal,cTimeVal+cWindowSize])
-        self.mainDataAxis.set_xlim([-cSliderVal,cSliderVal])
-        self.mainDataAxis.invert_yaxis()
-        self.mainDataAxis.set_xlabel('Distance (m)')
-        self.mainDataAxis.set_ylabel('Time (s)')
-        plt.draw()
-    #END LCOAL FUNCTIONS*************************************************** 
-    
-    def __init__(self,x,t,data,shotLoc,traceNum,pickFileName):   
-        
+            self.mainDataAxis.set_ylim([cTimeVal,cTimeVal+cWindowSize])
+            self.mainDataAxis.set_xlim([-cSliderVal,cSliderVal])
+            self.mainDataAxis.invert_yaxis()
+            self.mainDataAxis.set_xlabel('Distance (m)')
+            self.mainDataAxis.set_ylabel('Time (s)')
+            plt.draw()
+        #END LCOAL FUNCTIONS*************************************************** 
         
         """
         Variables that need to be accesible, I am calling these properties.
@@ -299,12 +280,7 @@
         self.tPicks = []
         #LOCAL VARIABLES*******************************************************
         #Calculate dt and gx (gx = geophone spacing in m)
-<<<<<<< HEAD
-        self.traceData = data[:,traceNum]
-        self.t = t
-=======
         traceData = data[:,self.traceNum]
->>>>>>> 25b2a3bb
         #Intial values for sliders
         initAmp4Slider = 0.5
         initTime4Slider = 0
@@ -313,12 +289,12 @@
         
         self.figureObject,self.mainDataAxis,ampSliderAxis,timeSliderAxis,windowSizeSliderAxis,self.ampSlider,self.timeSlider,self.windowSizeSlider = self.setUpFigLayout(initAmp4Slider,initTime4Slider,initWindowSize4Slider)
         
-        self.mainDataAxis.plot(self.traceData,self.t,'k')
-        self.mainDataAxis.fill_betweenx(self.t,0,self.traceData,where=self.traceData<0,color='k',interpolate=True)
-        
-        self.ampSlider.on_changed(self.updateFigure)
-        self.timeSlider.on_changed(self.updateFigure)
-        self.windowSizeSlider.on_changed(self.updateFigure)
+        self.mainDataAxis.plot(traceData,t,'k')
+        self.mainDataAxis.fill_betweenx(t,0,traceData,where=traceData<0,color='k',interpolate=True)
+        
+        self.ampSlider.on_changed(updateFigure)
+        self.timeSlider.on_changed(updateFigure)
+        self.windowSizeSlider.on_changed(updateFigure)
         
 
     def setUpFigLayout(self,initAmpSliderVal,initTimeSliderVal,initWinSizeVal):
@@ -583,7 +559,6 @@
         
         #* HARD CODED FOR NOW. We will need to click and open a browser to select
         #This Path
-        dirName = r"C:\Users\Fli034\Documents\firstArrivalPicker\eRFP_Develop\first-arrival-picker\dataFiles\survey1"
         dirName = "./dataFiles/survey1"
         shotLoc = 918
         fileInfo = getFileInfo(dirName)
@@ -599,73 +574,9 @@
         if applyBPFilt:
             data = bpData(data,lf,hf,nq,order)
         data = normalizeTraces(data)
-        
-        self.a = mainPickingWindow(x,t,data,shotLoc,pickFile)
-        self.b = tracePickingWindow(x,t,data,shotLoc,10,pickFile)
-
-<<<<<<< HEAD
-#    
-#    def whenClicked(event):
-#        b.mainDataAxis.time_onclick = time.time()
-#    def whenReleased(event):
-#        MAX_CLICK_LENGTH = 0.2
-#        if event.button == 1 and (time.time() - b.mainDataAxis.time_onclick) < MAX_CLICK_LENGTH:
-#            tPick = event.ydata
-#            print(tPick)
-#    b.figureObject.canvas.mpl_connect('button_press_event',whenClicked)
-#    b.figureObject.canvas.mpl_connect('button_release_event',whenReleased)
-#    
-#    def switchTraces(event):
-#        if event.key=='right':
-#            print("plus one")
-#        elif event.key=='left':
-#            print("minus one")
-#    def whenClicked2(event):
-#        a.mainDataAxis.time_onclick = time.time()
-#     
-#    def getTrace(event):
-#        MAX_CLICK_LENGTH = 0.2
-#        if event.button == 1 and (time.time() - a.mainDataAxis.time_onclick) < MAX_CLICK_LENGTH:
-#            xPick = event.xdata
-#            print(xPick)
-#    a.figureObject.canvas.mpl_connect('key_press_event',switchTraces)
-#    a.figureObject.canvas.mpl_connect('button_press_event',whenClicked2)
-#    a.figureObject.canvas.mpl_connect('button_release_event',getTrace)
-=======
-    applyBPFilt = True
-    #applyBPFilt = False
-    lf = 10
-    hf = 120
-    nq = 500 #Nyquist Frequency
-    order = 4    
-    pickFile = 'test.txt'
-    picks = np.loadtxt(pickFile)
-    #Add function to check for duplicates
-    
-    suFile = 'dataFiles/shot_01068m_stacked.su'
-    
-    #* HARD CODED FOR NOW. We will need to click and open a browser to select
-    #This Path
-    dirName = r"C:\Users\Fli034\Dropbox\CSIRODocuments\firstArrivalPicker\eRFP_Develop\first-arrival-picker\dataFiles\survey1"
-    shotLoc = 918
-    fileInfo = getFileInfo(dirName)
-    
-    #Hard coded logic to search for shot value (shoult this be exact or appox?)
-    tmpShotLocs = np.zeros((len(fileInfo),1))
-    for k in range(0,len(fileInfo)):
-        tmpShotLocs[k] = fileInfo[k][1]
-    ind = np.argmin(((tmpShotLocs-shotLoc)**2)**0.5)
-    #******************************************************
-    
-    [x,t,data,gx,shotLoc] = getData('segy', os.path.join(dirName, fileInfo[ind][0]))
-    if applyBPFilt:
-        data = bpData(data,lf,hf,nq,order)
-    data = normalizeTraces(data)
-
-    c = doPicks(x,t,data,shotLoc,10,pickFile)
-
->>>>>>> 25b2a3bb
-    
+
+        c = doPicks(x,t,data,shotLoc,10,pickFile)
+
 if __name__ == '__main__':
     picker()
     plt.show()